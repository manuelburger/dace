""" Contains classes that implement a redundant array removal transformation.
"""

from dace import registry
from dace.graph import nodes, nxutil
from dace.transformation import pattern_matching as pm
from dace.config import Config


@registry.autoregister_params(singlestate=True, strict=True)
class RedundantArray(pm.Transformation):
    """ Implements the redundant array removal transformation, applied
        when a transient array is copied to and from (to another array),
        but never used anywhere else. """

    _arrays_removed = 0
    _in_array = nodes.AccessNode("_")
    _out_array = nodes.AccessNode("_")

    @staticmethod
    def expressions():
        return [
            nxutil.node_path_graph(RedundantArray._in_array,
                                   RedundantArray._out_array)
        ]

    @staticmethod
    def can_be_applied(graph, candidate, expr_index, sdfg, strict=False):
        in_array = graph.nodes()[candidate[RedundantArray._in_array]]
        out_array = graph.nodes()[candidate[RedundantArray._out_array]]

        # Ensure out degree is one (only one target, which is out_array)
        if graph.out_degree(in_array) != 1:
            return False

        # Make sure that the candidate is a transient variable
        if not in_array.desc(sdfg).transient:
            return False

        # Make sure that both arrays are using the same storage location
        if in_array.desc(sdfg).storage != out_array.desc(sdfg).storage:
            return False

        # Find occurrences in this and other states
        occurrences = []
        for state in sdfg.nodes():
            occurrences.extend([
                n for n in state.nodes() if isinstance(n, nodes.AccessNode)
                and n.desc(sdfg) == in_array.desc(sdfg)
            ])

        if len(occurrences) > 1:
            return False

        # Only apply if arrays are of same shape (no need to modify subset)
        if len(in_array.desc(sdfg).shape) != len(
                out_array.desc(sdfg).shape) or any(i != o for i, o in zip(
                    in_array.desc(sdfg).shape,
                    out_array.desc(sdfg).shape)):
            return False

        if strict:
            # In strict mode, make sure the memlet covers the removed array
            edge = graph.edges_between(in_array, out_array)[0]
            if any(m != a for m, a in zip(edge.data.subset.size(),
                                          in_array.desc(sdfg).shape)):
                return False

        return True

    @staticmethod
    def match_to_str(graph, candidate):
        in_array = graph.nodes()[candidate[RedundantArray._in_array]]

        return "Remove " + str(in_array)

    def apply(self, sdfg):
        def gnode(nname):
            return graph.nodes()[self.subgraph[nname]]

        graph = sdfg.nodes()[self.state_id]
        in_array = gnode(RedundantArray._in_array)
        out_array = gnode(RedundantArray._out_array)

        for e in graph.in_edges(in_array):
            # Modify all incoming edges to point to out_array
            path = graph.memlet_path(e)
            for pe in path:
                if pe.data.data == in_array.data:
                    pe.data.data = out_array.data

            # Redirect edge to out_array
            graph.remove_edge(e)
            graph.add_edge(e.src, e.src_conn, out_array, e.dst_conn, e.data)

        # Finally, remove in_array node
        graph.remove_node(in_array)
        # TODO: Should the array be removed from the SDFG?
        # del sdfg.arrays[in_array]
        if Config.get_bool("debugprint"):
<<<<<<< HEAD
            RedundantArray._arrays_removed += 1


class RedundantSecondArray(pm.Transformation):
    """ Implements the redundant array removal transformation, applied
        when a transient array is copied from and to (from another array),
        but never used anywhere else. This transformation removes the second
        array. """

    _arrays_removed = 0
    _in_array = nodes.AccessNode("_")
    _out_array = nodes.AccessNode("_")

    @staticmethod
    def expressions():
        return [
            nxutil.node_path_graph(RedundantSecondArray._in_array,
                                   RedundantSecondArray._out_array)
        ]

    @staticmethod
    def can_be_applied(graph, candidate, expr_index, sdfg, strict=False):
        in_array = graph.nodes()[candidate[RedundantSecondArray._in_array]]
        out_array = graph.nodes()[candidate[RedundantSecondArray._out_array]]

        # Ensure in degree is one (only one source, which is in_array)
        if graph.in_degree(out_array) != 1:
            return False

        # Make sure that the candidate is a transient variable
        if not out_array.desc(sdfg).transient:
            return False

        # Make sure that both arrays are using the same storage location
        if in_array.desc(sdfg).storage != out_array.desc(sdfg).storage:
            return False

        # Find occurrences in this and other states
        occurrences = []
        for state in sdfg.nodes():
            occurrences.extend([
                n for n in state.nodes() if isinstance(n, nodes.AccessNode)
                and n.desc(sdfg) == out_array.desc(sdfg)
            ])

        if len(occurrences) > 1:
            return False

        # Only apply if arrays are of same shape (no need to modify memlet subset)
        # if len(in_array.desc(sdfg).shape) != len(
        #         out_array.desc(sdfg).shape) or any(i != o for i, o in zip(
        #             in_array.desc(sdfg).shape,
        #             out_array.desc(sdfg).shape)):
        #     return False

        return True

    @staticmethod
    def match_to_str(graph, candidate):
        out_array = graph.nodes()[candidate[RedundantSecondArray._out_array]]

        return "Remove " + str(out_array)

    def apply(self, sdfg):
        def gnode(nname):
            return graph.nodes()[self.subgraph[nname]]

        graph = sdfg.nodes()[self.state_id]
        in_array = gnode(RedundantSecondArray._in_array)
        out_array = gnode(RedundantSecondArray._out_array)
        memlet = graph.edges_between(in_array, out_array)[0].data
        if memlet.data == in_array.data:
            subset = memlet.subset
        else:
            subset = memlet.other_subset

        for e in graph.out_edges(out_array):
            # Modify all outgoing edges to point to in_array
            path = graph.memlet_tree(e)
            for pe in path:
                if pe.data.data == out_array.data:
                    pe.data.data = in_array.data
                    if isinstance(subset, subsets.Indices):
                        pe.data.subset.offset(subset, False)
                    else:
                        pe.data.subset = subset.compose(pe.data.subset)
                elif pe.data.other_subset:
                    if isinstance(subset, subsets.Indices):
                        pe.data.other_subset.offset(subset, False)
                    else:
                        pe.data.other_subset = subset.compose(
                            pe.data.other_subset)

            # Redirect edge to out_array
            graph.remove_edge(e)
            graph.add_edge(in_array, e.src_conn, e.dst, e.dst_conn, e.data)

        # Finally, remove out_array node
        graph.remove_node(out_array)
        # TODO: Should the array be removed from the SDFG?
        # del sdfg.arrays[out_array]
        if Config.get_bool("debugprint"):
            RedundantSecondArray._arrays_removed += 1


pm.Transformation.register_pattern(RedundantArray)
pm.Transformation.register_pattern(RedundantSecondArray)
=======
            RedundantArray._arrays_removed += 1
>>>>>>> ed444726
<|MERGE_RESOLUTION|>--- conflicted
+++ resolved
@@ -1,7 +1,7 @@
 """ Contains classes that implement a redundant array removal transformation.
 """
 
-from dace import registry
+from dace import registry, subsets
 from dace.graph import nodes, nxutil
 from dace.transformation import pattern_matching as pm
 from dace.config import Config
@@ -98,10 +98,10 @@
         # TODO: Should the array be removed from the SDFG?
         # del sdfg.arrays[in_array]
         if Config.get_bool("debugprint"):
-<<<<<<< HEAD
             RedundantArray._arrays_removed += 1
 
 
+@registry.autoregister_params(singlestate=True, strict=True)
 class RedundantSecondArray(pm.Transformation):
     """ Implements the redundant array removal transformation, applied
         when a transient array is copied from and to (from another array),
@@ -201,11 +201,4 @@
         # TODO: Should the array be removed from the SDFG?
         # del sdfg.arrays[out_array]
         if Config.get_bool("debugprint"):
-            RedundantSecondArray._arrays_removed += 1
-
-
-pm.Transformation.register_pattern(RedundantArray)
-pm.Transformation.register_pattern(RedundantSecondArray)
-=======
-            RedundantArray._arrays_removed += 1
->>>>>>> ed444726
+            RedundantSecondArray._arrays_removed += 1