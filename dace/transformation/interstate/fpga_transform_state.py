--- conflicted
+++ resolved
@@ -96,11 +96,7 @@
         fpga_data = {}
 
         # Input nodes may also be nodes with WCR memlets
-<<<<<<< HEAD
-        # We have to recur across nested SDFGs
-=======
         # We have to recur across nested SDFGs to dinf them
->>>>>>> 59be648b
         wcr_input_nodes = set()
         stack = []
 
@@ -122,12 +118,8 @@
                         parent_state = graph.parent.parent
                         if parent_state is not None:
                             for parent_edges in parent_state.edges():
-<<<<<<< HEAD
                                 if parent_edges.src_conn == e.dst.data or (isinstance(parent_edges.dst,
                                             dace.graph.nodes.AccessNode) and e.dst.data == parent_edges.dst.data):
-=======
-                                if parent_edges.src_conn == e.dst.data:
->>>>>>> 59be648b
                                     # This must be copied to device
                                     input_nodes.append(parent_edges.dst)
                                     wcr_input_nodes.add(parent_edges.dst)
