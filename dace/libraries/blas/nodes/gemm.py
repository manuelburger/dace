# Copyright 2019-2020 ETH Zurich and the DaCe authors. All rights reserved.
from copy import deepcopy as dc
from typing import Any, Dict, Optional
from dace.data import Array
from dace import memlet as mm
from dace.symbolic import symstr
from dace.properties import Property
import dace.library
from dace import SDFG, SDFGState
from dace.frontend.common import op_repository as oprepo
import dace.sdfg.nodes
from dace.transformation.transformation import ExpandTransformation
from dace.libraries.blas.blas_helpers import to_blastype, get_gemm_opts
from dace.libraries.blas.nodes.matmul import (_get_matmul_operands,
                                              _get_codegen_gemm_opts)
from .. import environments
import numpy as np


def _is_complex(dtype):
    if hasattr(dtype, "is_complex"):
        return dtype.is_complex()
    else:
        return dtype in [np.complex64, np.complex128]


def _cast_to_dtype_str(value, dtype: dace.dtypes.typeclass) -> str:
    if _is_complex(dtype) and _is_complex(type(value)):
        raise ValueError("Cannot use complex beta with non-complex array")

    if _is_complex(dtype):
        cast_value = complex(value)

        return "dace.{type}({real}, {imag})".format(
            type=dace.DTYPE_TO_TYPECLASS[dtype].to_string(),
            real=cast_value.real,
            imag=cast_value.imag,
        )
    else:
        return "dace.{}({})".format(dace.DTYPE_TO_TYPECLASS[dtype].to_string(),
                                    value)


@dace.library.expansion
class ExpandGemmPure(ExpandTransformation):

    environments = []

    @staticmethod
    def make_sdfg(node, parent_state, parent_sdfg):
        sdfg = dace.SDFG(node.label + "_sdfg")

        ((edge_a, outer_array_a, shape_a, strides_a), (edge_b, outer_array_b,
                                                       shape_b, strides_b),
         cdata) = _get_matmul_operands(node, parent_state, parent_sdfg)

        dtype_a = outer_array_a.dtype.type
        dtype_b = outer_array_b.dtype.type
        dtype_c = dace.DTYPE_TO_TYPECLASS[np.result_type(dtype_a, dtype_b).type]

        if node.transA:
            trans_shape_a = list(reversed(shape_a))
        else:
            trans_shape_a = shape_a

        if node.transB:
            trans_shape_b = list(reversed(shape_b))
        else:
            trans_shape_b = shape_b

        if (len(trans_shape_a) != 2 or len(trans_shape_b) != 2
                or trans_shape_a[1] != trans_shape_b[0]):
            raise SyntaxError("Matrix sizes must match")
        M, K, N = trans_shape_a[0], trans_shape_a[1], trans_shape_b[1]
        shape_c = (M, N)

        if outer_array_a.storage != outer_array_b.storage:
            raise ValueError("Input matrices must have same storage")
        storage = outer_array_a.storage

        _, array_a = sdfg.add_array("_a",
                                    shape_a,
                                    dtype_a,
                                    strides=strides_a,
                                    storage=storage)
        _, array_b = sdfg.add_array("_b",
                                    shape_b,
                                    dtype_b,
                                    strides=strides_b,
                                    storage=storage)
        _, array_c = sdfg.add_array("_c",
                                    shape_c,
                                    dtype_c,
                                    strides=cdata[-1],
                                    storage=storage)

        if node.alpha == 1.0:
            mul_program = "__out = __a * __b"
        else:
            mul_program = "__out = {} * __a * __b".format(
                _cast_to_dtype_str(node.alpha, dtype_a))

        init_state = sdfg.add_state(node.label + "_initstate")
        state = sdfg.add_state_after(init_state, node.label + "_state")

        if node.beta == 0:
            mul_out, mul_out_array = "_c", array_c
            output_nodes = None
        else:
            mul_out, mul_out_array = tmp, array_tmp = sdfg.add_temp_transient(
                shape_c, dtype_c, storage=storage)

            access_tmp = state.add_read(tmp)
            output_nodes = {mul_out: access_tmp}

        # Initialization map
        init_state.add_mapped_tasklet(
            'gemm_init',
            {'_o%d' % i: '0:%s' % symstr(d)
             for i, d in enumerate(shape_c)}, {},
            'out = 0', {
                'out':
                dace.Memlet.simple(
                    mul_out, ','.join(['_o%d' % i
                                       for i in range(len(shape_c))]))
            },
            external_edges=True)

        # Multiplication map
        state.add_mapped_tasklet(
            "_GEMM_",
            {"__i%d" % i: "0:%s" % s
             for i, s in enumerate([M, N, K])}, {
                 "__a":
                 dace.Memlet.simple(
                     "_a", "__i2, __i0" if node.transA else "__i0, __i2"),
                 "__b":
                 dace.Memlet.simple(
                     "_b", "__i1, __i2" if node.transB else "__i2, __i1")
             },
            mul_program, {
                "__out":
                dace.Memlet.simple(
                    mul_out, "__i0, __i1", wcr_str="lambda x, y: x + y")
            },
            external_edges=True,
            output_nodes=output_nodes)

        if node.beta != 0:
            add_program = "__y = ({} * __c) + __tmp".format(
                _cast_to_dtype_str(node.beta, dtype_a))

            # manually broadcasting C to [M, N]
            if list(shape_c) == [M, N]:
                memlet_idx = '__i0, __i1'
            elif list(shape_c) == [1, N]:
                memlet_idx = '0, __i1'
            elif list(shape_c) == [M, 1]:
                memlet_idx = '__i0, 0'
            elif list(shape_c) == [N]:
                memlet_idx = '__i1'
            else:
                raise ValueError(
                    "Could not broadcast input _c to ({}, {})".format(M, N))

            # addition map
            state.add_mapped_tasklet(
                "_Add_",
                {"__i%d" % i: "0:%s" % s
                 for i, s in enumerate([M, N])}, {
                     "__c": dace.Memlet.simple("_c", memlet_idx),
                     "__tmp": dace.Memlet.simple(mul_out, "__i0, __i1"),
                 },
                add_program, {"__y": dace.Memlet.simple("_c", "__i0, __i1")},
                external_edges=True,
                input_nodes={mul_out: access_tmp})

        return sdfg

    @staticmethod
    def expansion(node, state, sdfg):
        node.validate(sdfg, state)
        return ExpandGemmPure.make_sdfg(node, state, sdfg)


@dace.library.expansion
class ExpandGemmMKL(ExpandTransformation):

    environments = [environments.intel_mkl.IntelMKL]

    @staticmethod
    def expansion(node, state, sdfg):
        node.validate(sdfg, state)
        func = to_blastype(dtype.type).lower() + 'gemm'
<<<<<<< HEAD
        (_, adesc, ashape,
         astrides), (_, bdesc, bshape,
                     bstrides), _ = _get_matmul_operands(node, state, sdfg)
        dtype = adesc.dtype.base_type
=======
        # TODO: Fix w.r.t. other alpha/beta values
>>>>>>> f4b0b742
        if dtype == dace.float32:
            alpha = "1.0f"
            beta = "0.0f"
        elif dtype == dace.float64:
            alpha = "1.0"
            beta = "0.0"
        elif dtype == dace.complex64:
            alpha = "dace::blas::BlasConstants::Get().Complex64Pone()"
            beta = "dace::blas::BlasConstants::Get().Complex64Zero()"
        elif dtype == dace.complex128:
            alpha = "dace::blas::BlasConstants::Get().Complex128Pone()"
            beta = "dace::blas::BlasConstants::Get().Complex128Zero()"
        else:
            raise ValueError("Unsupported type for BLAS dot product: " +
                             str(dtype))
        cdesc = sdfg.arrays[state.out_edges(node)[0].data.data]
        opt = _get_codegen_gemm_opts(node, state, sdfg, adesc, bdesc, cdesc,
                                     alpha, beta, cdesc.dtype.ctype, func)

        # Adaptations for MKL/BLAS API
        opt['ta'] = 'CblasNoTrans' if opt['ta'] == 'N' else 'CblasTrans'
        opt['tb'] = 'CblasNoTrans' if opt['tb'] == 'N' else 'CblasTrans'

        code = ("cblas_{func}(CblasColMajor, {ta}, {tb}, "
                "{M}, {N}, {K}, {alpha}, {x}, {lda}, {y}, {ldb}, {beta}, "
                "_c, {ldc});").format_map(opt)

        tasklet = dace.sdfg.nodes.Tasklet(node.name,
                                          node.in_connectors,
                                          node.out_connectors,
                                          code,
                                          language=dace.dtypes.Language.CPP)
        return tasklet


@dace.library.expansion
class ExpandGemmCuBLAS(ExpandTransformation):

    environments = [environments.cublas.cuBLAS]

    @staticmethod
    def expansion(node, state, sdfg):
        node.validate(sdfg, state)

        # TODO: Fix (use One/Zero, copy to custom_alpha/custom_beta if necessary)
        if node.alpha != 1.0 or node.beta != 0.0:
            raise NotImplementedError('Only alpha = 1 and beta = 0 supported')

        alpha = "__state->cublas_handle.Constants(__dace_cuda_device).%sPone()" % factort
        beta = "__state->cublas_handle.Constants(__dace_cuda_device).%sZero()" % factort

        # Find inputs and output
        adesc, bdesc, cdesc = None, None, None
        for e in state.in_edges(node):
            if e.dst_conn == '_a':
                anode = state.memlet_path(e)[0].src
                if isinstance(anode, dace.sdfg.nodes.AccessNode):
                    adesc: Array = sdfg.arrays[anode.data]
            elif e.dst_conn == '_b':
                bnode = state.memlet_path(e)[0].src
                if isinstance(bnode, dace.sdfg.nodes.AccessNode):
                    bdesc: Array = sdfg.arrays[bnode.data]
        for e in state.out_edges(node):
            if e.src_conn == '_c':
                cnode = state.memlet_path(e)[-1].dst
                if isinstance(cnode, dace.sdfg.nodes.AccessNode):
                    cdesc: Array = sdfg.arrays[cnode.data]
        if not adesc or not bdesc or not cdesc:
            raise ValueError('Unsupported input/output arrays')

        dtype = adesc.dtype.base_type
        func = '%sgemm' % to_blastype(dtype.type)
        if dtype == dace.float16:
            cdtype = '__half'
            factort = 'Half'
        elif dtype == dace.float32:
            cdtype = 'float'
            factort = 'Float'
        elif dtype == dace.float64:
            cdtype = 'double'
            factort = 'Double'
        elif dtype == dace.complex64:
            cdtype = 'cuComplex'
            factort = 'Complex64'
        elif dtype == dace.complex128:
            cdtype = 'cuDoubleComplex'
            factort = 'Complex128'
        else:
            raise ValueError("Unsupported type: " + str(dtype))

        # Set up options for code formatting
        opt = _get_codegen_gemm_opts(node, state, sdfg, adesc, bdesc, cdesc,
                                     alpha, beta, cdtype, func)

        # Matrix multiplication
        call = '''cublas{func}(__dace_cublas_handle,
            CUBLAS_OP_{ta}, CUBLAS_OP_{tb},
            {M}, {N}, {K},
            {alpha},
            ({dtype}*){x}, {lda},
            ({dtype}*){y}, {ldb},
            {beta},
            ({dtype}*)_c, {ldc});'''

        code = (environments.cublas.cuBLAS.handle_setup_code(node) +
                call.format_map(opt))
        tasklet = dace.sdfg.nodes.Tasklet(node.name,
                                          node.in_connectors,
                                          node.out_connectors,
                                          code,
                                          language=dace.dtypes.Language.CPP)

        # If buffers are not on the GPU, copy them
        # TODO: This creates potential variable shadowing
        if any(desc.storage not in
               [dace.StorageType.GPU_Global, dace.StorageType.CPU_Pinned]
               for desc in [adesc, bdesc, cdesc]):
            nsdfg = dace.SDFG('nested_gemm')
            for name, desc in [('_a', adesc), ('_b', bdesc), ('_c', cdesc)]:
                dcopy = dc(desc)
                dcopy.transient = False
                nsdfg.add_datadesc(name, dcopy)
                dcopy_gpu = dc(desc)
                dcopy_gpu.transient = True
                dcopy_gpu.storage = dace.StorageType.GPU_Global
                nsdfg.add_datadesc(name + '_gpu', dcopy_gpu)
            nstate = nsdfg.add_state()
            a = nstate.add_read('_a')
            ga = nstate.add_access('_a_gpu')
            b = nstate.add_read('_b')
            gb = nstate.add_access('_b_gpu')
            c = nstate.add_write('_c')
            gc = nstate.add_access('_c_gpu')

            # Reset code and connectors
            tasklet.in_connectors = {
                "_conn" + k: None
                for k in tasklet.in_connectors
            }
            tasklet.out_connectors = {
                "_conn" + k: None
                for k in tasklet.out_connectors
            }

            call = '''cublas{func}(__dace_cublas_handle,
                CUBLAS_OP_{ta}, CUBLAS_OP_{tb},
                {M}, {N}, {K},
                {alpha},
                ({dtype}*){x}, {lda},
                ({dtype}*){y}, {ldb},
                {beta},
                ({dtype}*)_conn_c, {ldc});'''
            opt['x'] = '_conn' + opt['x']
            opt['y'] = '_conn' + opt['y']
            tasklet.code.as_string = (
                environments.cublas.cuBLAS.handle_setup_code(node) +
                call.format_map(opt))

            nstate.add_node(tasklet)
            nstate.add_nedge(a, ga, dace.Memlet.from_array('_a', adesc))
            nstate.add_nedge(b, gb, dace.Memlet.from_array('_b', bdesc))

            nstate.add_edge(ga, None, tasklet, '_conn_a',
                            dace.Memlet.from_array('_a_gpu', adesc))
            nstate.add_edge(gb, None, tasklet, '_conn_b',
                            dace.Memlet.from_array('_b_gpu', bdesc))
            nstate.add_edge(tasklet, '_conn_c', gc, None,
                            dace.Memlet.from_array('_c_gpu', cdesc))
            nstate.add_nedge(gc, c, dace.Memlet.from_array('_c', cdesc))

            return nsdfg
        # End of copy to GPU

        return tasklet


@dace.library.node
class Gemm(dace.sdfg.nodes.LibraryNode):
    """Executes alpha * (A @ B) + beta * C. C should be unidirectionally
       broadcastable (ONNX terminology) to A @ B.
    """

    # Global properties
    implementations = {
        "pure": ExpandGemmPure,
        "MKL": ExpandGemmMKL,
        "cuBLAS": ExpandGemmCuBLAS
    }
    default_implementation = None

    # Object fields
    transA = Property(dtype=bool,
                      desc="Whether to transpose A before multiplying")
    transB = Property(dtype=bool,
                      desc="Whether to transpose B before multiplying")
    alpha = Property(
        dtype=tuple(dace.dtypes._CONSTANT_TYPES),
        default=1,
        desc="A scalar which will be multiplied with A @ B before adding C")
    beta = Property(
        dtype=tuple(dace.dtypes._CONSTANT_TYPES),
        default=1,
        desc="A scalar which will be multiplied with C before adding C")

    def __init__(self,
                 name,
                 location=None,
                 transA=False,
                 transB=False,
                 alpha=1,
                 beta=0):
        super().__init__(name,
                         location=location,
                         inputs={"_a", "_b"},
                         outputs={"_c"})
        self.transA = transA
        self.transB = transB
        self.alpha = alpha
        self.beta = beta

    def validate(self, sdfg, state):
        in_edges = state.in_edges(self)
        if len(in_edges) not in [2, 3]:
            raise ValueError("Expected 2 or 3 inputs to gemm")
        size2 = None
        for _, _, _, dst_conn, memlet in state.in_edges(self):
            if dst_conn == '_a':
                subset = dc(memlet.subset)
                subset.squeeze()
                size0 = subset.size()
            if dst_conn == '_b':
                subset = dc(memlet.subset)
                subset.squeeze()
                size1 = subset.size()

        if self.transA:
            size0 = list(reversed(size0))
        if self.transB:
            size1 = list(reversed(size1))

        out_edges = state.out_edges(self)
        if len(out_edges) != 1:
            raise ValueError(
                "Expected exactly one output from matrix-matrix product")
        out_memlet = out_edges[0].data
        # Function is symmetric, edge order does not matter
        if len(size0) != 2 or len(size1) != 2:
            raise ValueError("matrix-matrix product only supported on matrices")
        if size0[1] != size1[0]:
            raise ValueError("Inputs to matrix-matrix product "
                             "must agree in the k-dimension")
        out_subset = dc(out_memlet.subset)
        out_subset.squeeze()
        size3 = out_subset.size()
        if len(size3) != 2:
            raise ValueError("matrix-matrix product only supported on matrices")
        if len(size3) == 2 and list(size3) != [size0[-2], size1[-1]]:
            raise ValueError(
                "Output to matrix-matrix product must agree in the m and n "
                "dimensions")


# Numpy replacement
@oprepo.replaces('dace.libraries.blas.gemm')
@oprepo.replaces('dace.libraries.blas.Gemm')
def gemv_libnode(sdfg: SDFG,
                 state: SDFGState,
                 A,
                 B,
                 C,
                 alpha,
                 beta,
                 trans_a=False,
                 trans_b=False):
    # Add nodes
    A_in, B_in = (state.add_read(name) for name in (A, B))
    C_out = state.add_write(C)

    libnode = Gemm('gemm',
                   transA=trans_a,
                   transB=trans_b,
                   alpha=alpha,
                   beta=beta)
    state.add_node(libnode)

    # Connect nodes
    state.add_edge(A_in, None, libnode, '_a', mm.Memlet(A))
    state.add_edge(B_in, None, libnode, '_b', mm.Memlet(B))
    state.add_edge(libnode, '_c', C_out, None, mm.Memlet(C))

    # TODO: Bring back C as input connector if beta is not 0
    # if beta != 0:
    #     C_in = state.add_read(C)
    #     state.add_edge(C_in, None, libnode, '_c', mm.Memlet(C))

    return []<|MERGE_RESOLUTION|>--- conflicted
+++ resolved
@@ -192,14 +192,11 @@
     def expansion(node, state, sdfg):
         node.validate(sdfg, state)
         func = to_blastype(dtype.type).lower() + 'gemm'
-<<<<<<< HEAD
         (_, adesc, ashape,
          astrides), (_, bdesc, bshape,
                      bstrides), _ = _get_matmul_operands(node, state, sdfg)
         dtype = adesc.dtype.base_type
-=======
         # TODO: Fix w.r.t. other alpha/beta values
->>>>>>> f4b0b742
         if dtype == dace.float32:
             alpha = "1.0f"
             beta = "0.0f"
