# Copyright 2019-2020 ETH Zurich and the DaCe authors. All rights reserved.
from six import StringIO
import collections
import enum
import functools
import itertools
import re
import warnings
import sympy as sp
import numpy as np

import dace
from dace.codegen.targets import cpp
from dace import subsets, data as dt
from dace.dtypes import deduplicate
from dace.config import Config
from dace.frontend import operations
from dace.sdfg import nodes
from dace.sdfg import ScopeSubgraphView, find_input_arraynode, find_output_arraynode
from dace.codegen import exceptions as cgx
from dace.codegen.codeobject import CodeObject
from dace.codegen.dispatcher import DefinedType
from dace.codegen.prettycode import CodeIOStream
from dace.codegen.targets.target import (TargetCodeGenerator, IllegalCopy,
                                         make_absolute)
from dace.codegen import cppunparse
from dace.properties import Property, make_properties, indirect_properties
from dace.symbolic import evaluate

_CPU_STORAGE_TYPES = {
    dace.dtypes.StorageType.CPU_Heap, dace.dtypes.StorageType.CPU_ThreadLocal,
    dace.dtypes.StorageType.CPU_Pinned
}
_FPGA_STORAGE_TYPES = {
    dace.dtypes.StorageType.FPGA_Global, dace.dtypes.StorageType.FPGA_Local,
    dace.dtypes.StorageType.FPGA_Registers,
    dace.dtypes.StorageType.FPGA_ShiftRegister
}


class MemoryType(enum.Enum):
    DDR = enum.auto()
    HBM = enum.auto()


def vector_element_type_of(dtype):
    if isinstance(dtype, dace.pointer):
        # "Dereference" the pointer type and try again
        return vector_element_type_of(dtype.base_type)
    elif isinstance(dtype, dace.vector):
        return dtype.base_type
    return dtype


class FPGACodeGen(TargetCodeGenerator):
    # Set by deriving class
    target_name = None
    title = None
    language = None

    def __init__(self, frame_codegen, sdfg):

        # The inheriting class must set target_name, title and language.

        self._in_device_code = False
        self._cpu_codegen = None
        self._frame = frame_codegen
        self._dispatcher = frame_codegen.dispatcher

        self._global_sdfg = sdfg
        self._program_name = sdfg.name

        # Verify that we did not miss the allocation of any global arrays, even
        # if they're nested deep in the SDFG
        self._allocated_global_arrays = set()
        self._unrolled_pes = set()

        # Register dispatchers
        self._cpu_codegen = self._dispatcher.get_generic_node_dispatcher()

        self._host_codes = []
        self._kernel_codes = []
        self._bank_assignments = {}  # {(data name, sdfg): (type, id)}

        # Register additional FPGA dispatchers
        self._dispatcher.register_map_dispatcher(
            [dace.dtypes.ScheduleType.FPGA_Device], self)

        self._dispatcher.register_state_dispatcher(
            self,
            predicate=lambda sdfg, state: len(state.data_nodes()) > 0 and
            ("is_FPGA_kernel" not in state.location or state.
             location["is_FPGA_kernel"] is True) and all([
                 n.desc(sdfg).storage in [
                     dace.dtypes.StorageType.FPGA_Global, dace.dtypes.
                     StorageType.FPGA_Local, dace.dtypes.StorageType.
                     FPGA_Registers, dace.dtypes.StorageType.FPGA_ShiftRegister
                 ] for n in state.data_nodes()
             ]))

        self._dispatcher.register_node_dispatcher(
            self, predicate=lambda *_: self._in_device_code)

        fpga_storage = [
            dace.dtypes.StorageType.FPGA_Global,
            dace.dtypes.StorageType.FPGA_Local,
            dace.dtypes.StorageType.FPGA_Registers,
            dace.dtypes.StorageType.FPGA_ShiftRegister,
        ]
        self._dispatcher.register_array_dispatcher(fpga_storage, self)

        # Register permitted copies
        for storage_from in itertools.chain(fpga_storage,
                                            [dace.dtypes.StorageType.Register]):
            for storage_to in itertools.chain(
                    fpga_storage, [dace.dtypes.StorageType.Register]):
                if (storage_from == dace.dtypes.StorageType.Register
                        and storage_to == dace.dtypes.StorageType.Register):
                    continue
                self._dispatcher.register_copy_dispatcher(
                    storage_from, storage_to, None, self)
        self._dispatcher.register_copy_dispatcher(
            dace.dtypes.StorageType.FPGA_Global,
            dace.dtypes.StorageType.CPU_Heap, None, self)
        self._dispatcher.register_copy_dispatcher(
            dace.dtypes.StorageType.FPGA_Global,
            dace.dtypes.StorageType.CPU_ThreadLocal, None, self)
        self._dispatcher.register_copy_dispatcher(
            dace.dtypes.StorageType.CPU_Heap,
            dace.dtypes.StorageType.FPGA_Global, None, self)
        self._dispatcher.register_copy_dispatcher(
            dace.dtypes.StorageType.CPU_ThreadLocal,
            dace.dtypes.StorageType.FPGA_Global, None, self)

        # Memory width converters (gearboxing) to generate globally
        self.converters_to_generate = set()

    @property
    def has_initializer(self):
        return True

    @property
    def has_finalizer(self):
        return False

    def generate_state(self, sdfg, state, function_stream, callsite_stream):
        """Generate a kernel that runs all connected components within a state
           as concurrent dataflow modules."""

        state_id = sdfg.node_id(state)

        # Determine independent components
        subgraphs = dace.sdfg.concurrent_subgraphs(state)

        # Generate kernel code
        shared_transients = set(sdfg.shared_transients())

        if not self._in_device_code:
            # Allocate global memory transients, unless they are shared with
            # other states
            all_transients = set(state.all_transients())
            allocated = set(shared_transients)
            for node in state.data_nodes():
                data = node.desc(sdfg)
                if node.data not in all_transients or node.data in allocated:
                    continue
                if data.storage != dace.dtypes.StorageType.FPGA_Global:
                    continue
                allocated.add(node.data)
                self._dispatcher.dispatch_allocate(sdfg, state, state_id, node,
                                                   function_stream,
                                                   callsite_stream)
            # Create a unique kernel name to avoid name clashes
            # If this kernels comes from a Nested SDFG, use that name also
            if sdfg.parent_nsdfg_node is not None:
                kernel_name = "{}_{}_{}".format(sdfg.parent_nsdfg_node.label, state.label, sdfg.sdfg_id)
            else:
                kernel_name = "{}_{}".format(state.label, sdfg.sdfg_id)
            # Generate kernel code
            self.generate_kernel(sdfg, state, kernel_name, subgraphs,
                                 function_stream, callsite_stream)
        else:  # self._in_device_code == True
            to_allocate = dace.sdfg.local_transients(sdfg, state, None)
            allocated = set()
            for node in state.data_nodes():
                data = node.desc(sdfg)
                if node.data not in to_allocate or node.data in allocated:
                    continue
                # Make sure there are no global transients in the nested state
                # that are thus not gonna be allocated
                if data.storage == dace.dtypes.StorageType.FPGA_Global:
                    raise cgx.CodegenError(
                        "Cannot allocate global memory from device code.")
                allocated.add(node.data)
                # Allocate transients
                self._dispatcher.dispatch_allocate(sdfg, state, state_id, node,
                                                   function_stream,
                                                   callsite_stream)
            self.generate_nested_state(sdfg, state, state.label, subgraphs,
                                       function_stream, callsite_stream)

    @staticmethod
    def shared_data(subgraphs):
        """Returns a set of data objects that are shared between two or more of
           the specified subgraphs."""
        shared = set()
        if len(subgraphs) >= 2:
            seen = {}
            for sg in subgraphs:
                for node in sg:
                    if isinstance(node, dace.sdfg.nodes.AccessNode):
                        if node.data in seen:
                            if seen[node.data] != sg:
                                shared.add(node.data)
                        else:
                            seen[node.data] = sg
        return shared

    @classmethod
    def make_parameters(cls, sdfg, state, subgraphs):
        """Determines the parameters that must be passed to the passed list of
           subgraphs, as well as to the global kernel."""

        # Get a set of data nodes that are shared across subgraphs
        shared_data = cls.shared_data(subgraphs)

        # Find scalar parameters (to filter out from data parameters)
        scalar_parameters = [(k, v) for k, v in sdfg.arrays.items()
                             if isinstance(v, dt.Scalar) and not v.transient]
        scalar_set = set(p[0] for p in scalar_parameters)

        # For some reason the array allocation dispatcher takes nodes, not
        # arrays. Build a dictionary of arrays to arbitrary data nodes
        # referring to them.
        data_to_node = {}

        global_data_parameters = []
        global_data_names = set()
        top_level_local_data = []
        subgraph_parameters = collections.OrderedDict()  # {subgraph: [params]}
        nested_global_transients = []
        nested_global_transients_seen = set()
        for subgraph in subgraphs:
            data_to_node.update({
                node.data: node
                for node in subgraph.nodes()
                if isinstance(node, dace.sdfg.nodes.AccessNode)
            })
            subsdfg = subgraph.parent
            candidates = []  # type: List[Tuple[bool,str,Data]]
            # [(is an output, dataname string, data object)]
            for n in subgraph.source_nodes():
                candidates += [(False, e.data.data, subsdfg.arrays[e.data.data])
                               for e in state.in_edges(n)]
            for n in subgraph.sink_nodes():
                candidates += [(True, e.data.data, subsdfg.arrays[e.data.data])
                               for e in state.out_edges(n)]
            # Find other data nodes that are used internally
            for n, scope in subgraph.all_nodes_recursive():
                if isinstance(n, dace.sdfg.nodes.AccessNode):
                    # Add nodes if they are outer-level, or an inner-level
                    # transient (inner-level inputs/outputs are just connected
                    # to data in the outer layers, whereas transients can be
                    # independent).
                    if scope == subgraph or n.desc(scope).transient:
                        if scope.out_degree(n) > 0:
                            candidates.append((False, n.data, n.desc(scope)))
                        if scope.in_degree(n) > 0:
                            candidates.append((True, n.data, n.desc(scope)))
                        if scope != subgraph:
                            if (isinstance(n.desc(scope), dace.data.Array)
                                    and n.desc(scope).storage
                                    == dace.dtypes.StorageType.FPGA_Global
                                    and n.data
                                    not in nested_global_transients_seen):
                                nested_global_transients.append(n)
                            nested_global_transients_seen.add(n.data)
            subgraph_parameters[subgraph] = []
            # Differentiate global and local arrays. The former are allocated
            # from the host and passed to the device code, while the latter are
            # (statically) allocated on the device side.
            for is_output, dataname, data in candidates:
                if dataname in scalar_set:
                    continue  # Skip already-parsed scalars
                if (isinstance(data, dace.data.Array)
                        or isinstance(data, dace.data.Scalar)
                        or isinstance(data, dace.data.Stream)):
                    if data.storage == dace.dtypes.StorageType.FPGA_Global:
                        subgraph_parameters[subgraph].append(
                            (is_output, dataname, data))
                        if is_output:
                            global_data_parameters.append(
                                (is_output, dataname, data))
                        else:
                            global_data_parameters.append(
                                (is_output, dataname, data))
                        global_data_names.add(dataname)
                    elif (data.storage
                          in (dace.dtypes.StorageType.FPGA_Local,
                              dace.dtypes.StorageType.FPGA_Registers,
                              dace.dtypes.StorageType.FPGA_ShiftRegister)):
                        if dataname in shared_data:
                            # Only transients shared across multiple components
                            # need to be allocated outside and passed as
                            # parameters
                            subgraph_parameters[subgraph].append(
                                (is_output, dataname, data))
                            # Resolve the data to some corresponding node to be
                            # passed to the allocator
                            top_level_local_data.append(dataname)
                    else:
                        raise ValueError("Unsupported storage type: {}".format(
                            data.storage))
                else:
                    raise TypeError("Unsupported data type: {}".format(
                        type(data).__name__))
            subgraph_parameters[subgraph] = dace.dtypes.deduplicate(
                subgraph_parameters[subgraph])

        # Deduplicate
        global_data_parameters = dace.dtypes.deduplicate(global_data_parameters)
        top_level_local_data = dace.dtypes.deduplicate(top_level_local_data)
        top_level_local_data = [data_to_node[n] for n in top_level_local_data]

        symbol_parameters = {
            k: dt.Scalar(v)
            for k, v in sdfg.symbols.items() if k not in sdfg.constants
        }

        return (global_data_parameters, top_level_local_data,
                subgraph_parameters, scalar_parameters, symbol_parameters,
                nested_global_transients)

    def generate_nested_state(self, sdfg, state, nest_name, subgraphs,
                              function_stream, callsite_stream):

        for sg in subgraphs:
            self._dispatcher.dispatch_subgraph(sdfg,
                                               sg,
                                               sdfg.node_id(state),
                                               function_stream,
                                               callsite_stream,
                                               skip_entry_node=False)

    def generate_scope(self, sdfg, dfg_scope, state_id, function_stream,
                       callsite_stream):

        if not self._in_device_code:
            # If we're not already generating kernel code we need to set up the
            # kernel launch
            subgraphs = [dfg_scope]
            return self.generate_kernel(
                sdfg, sdfg.node(state_id),
                dfg_scope.source_nodes()[0].map.label.replace(" ", "_"),
                subgraphs, function_stream, callsite_stream)

        self.generate_node(sdfg, dfg_scope, state_id,
                           dfg_scope.source_nodes()[0], function_stream,
                           callsite_stream)

        self._dispatcher.dispatch_subgraph(sdfg,
                                           dfg_scope,
                                           state_id,
                                           function_stream,
                                           callsite_stream,
                                           skip_entry_node=True)

    def allocate_array(self, sdfg, dfg, state_id, node, function_stream,
                       callsite_stream):
        result = StringIO()
        nodedesc = node.desc(sdfg)
        arrsize = nodedesc.total_size
        is_dynamically_sized = dace.symbolic.issymbolic(arrsize, sdfg.constants)

        dataname = node.data

        if isinstance(nodedesc, dace.data.Stream):

            if not self._in_device_code:
                raise cgx.CodegenError(
                    "Cannot allocate FIFO from CPU code: {}".format(node.data))

            if is_dynamically_sized:
                raise cgx.CodegenError(
                    "Arrays of streams cannot have dynamic size on FPGA")

            try:
                buffer_size = dace.symbolic.evaluate(nodedesc.buffer_size,
                                                     sdfg.constants)
            except TypeError:
                raise cgx.CodegenError(
                    "Buffer length of stream cannot have dynamic size on FPGA")

            if buffer_size < 1:
                raise cgx.CodegenError("Streams cannot be unbounded on FPGA")

            # Language-specific implementation
            ctype, is_global = self.define_stream(nodedesc.dtype, buffer_size,
                                                  dataname, arrsize,
                                                  function_stream, result)

            # defined type: decide whether this is a stream array or a single stream
            def_type = DefinedType.StreamArray if cpp.sym2cpp(
                arrsize) != "1" else DefinedType.Stream
            if is_global:
                self._dispatcher.defined_vars.add_global(
                    dataname, def_type, ctype)
            else:
                self._dispatcher.defined_vars.add(dataname, def_type, ctype)

        elif isinstance(nodedesc, dace.data.Array):

            if nodedesc.storage == dace.dtypes.StorageType.FPGA_Global:

                if self._in_device_code:

                    if nodedesc not in self._allocated_global_arrays:
                        raise RuntimeError("Cannot allocate global array "
                                           "from device code: {} in {}".format(
                                               node.label, sdfg.name))

                else:

                    devptr_name = dataname
                    if isinstance(nodedesc, dace.data.Array):
                        # TODO: Distinguish between read, write, and read+write
                        self._allocated_global_arrays.add(node.data)
                        memory_bank_arg = ""
                        if "bank" in nodedesc.location:
                            try:
                                bank = int(nodedesc.location["bank"])
                            except ValueError:
                                raise ValueError(
                                    "FPGA memory bank specifier "
                                    "must be an integer: {}".format(
                                        nodedesc.location["bank"]))
                            memory_bank_arg = (
                                "hlslib::ocl::MemoryBank::bank{}, ".format(bank)
                            )
                            # (memory type, bank id)
                            self._bank_assignments[(dataname,
                                                    sdfg)] = (MemoryType.DDR,
                                                              bank)
                        else:
                            self._bank_assignments[(dataname, sdfg)] = None

                        # Define buffer, using proper type
                        result.write(
                            "hlslib::ocl::Buffer <{}, hlslib::ocl::Access::readWrite> {} = dace::fpga::_context->Get()."
                            "MakeBuffer<{}, hlslib::ocl::Access::readWrite>"
                            "({}{});".format(nodedesc.dtype.ctype, dataname,
                                             nodedesc.dtype.ctype,
                                             memory_bank_arg,
                                             cpp.sym2cpp(arrsize)))
                        self._dispatcher.defined_vars.add(
                            dataname, DefinedType.Pointer,
                            'hlslib::ocl::Buffer <{}, hlslib::ocl::Access::readWrite>'
                            .format(nodedesc.dtype.ctype))

            elif (nodedesc.storage
                  in (dace.dtypes.StorageType.FPGA_Local,
                      dace.dtypes.StorageType.FPGA_Registers,
                      dace.dtypes.StorageType.FPGA_ShiftRegister)):

                if not self._in_device_code:
                    raise cgx.CodegenError(
                        "Tried to allocate local FPGA memory "
                        "outside device code: {}".format(dataname))
                if is_dynamically_sized:
                    raise ValueError(
                        "Dynamic allocation of FPGA "
                        "fast memory not allowed: {}, size {}".format(
                            dataname, arrsize))

                generate_scalar = cpp.sym2cpp(arrsize) == "1"

                if generate_scalar:
                    # Language-specific
                    ctype = self.make_vector_type(nodedesc.dtype, False)
                    define_str = "{} {};".format(ctype, dataname)
                    callsite_stream.write(define_str, sdfg, state_id, node)
                    self._dispatcher.defined_vars.add(dataname,
                                                      DefinedType.Scalar, ctype)
                else:
                    # Language-specific
                    if (nodedesc.storage ==
                            dace.dtypes.StorageType.FPGA_ShiftRegister):
                        self.define_shift_register(dataname, nodedesc, arrsize,
                                                   function_stream, result,
                                                   sdfg, state_id, node)
                    else:
                        self.define_local_array(dataname, nodedesc, arrsize,
                                                function_stream, result, sdfg,
                                                state_id, node)

            else:
                raise NotImplementedError("Unimplemented storage type " +
                                          str(nodedesc.storage))

        elif isinstance(nodedesc, dace.data.Scalar):

            result.write("{} {};\n".format(nodedesc.dtype.ctype, dataname))
            self._dispatcher.defined_vars.add(dataname, DefinedType.Scalar,
                                              nodedesc.dtype.ctype)

        else:
            raise TypeError("Unhandled data type: {}".format(
                type(nodedesc).__name__))

        callsite_stream.write(result.getvalue(), sdfg, state_id, node)

    def deallocate_array(self, sdfg, dfg, state_id, node, function_stream,
                         callsite_stream):
        pass  # Handled by destructor

    def _emit_copy(self, sdfg, state_id, src_node, src_storage, dst_node,
                   dst_storage, dst_schedule, edge, dfg, function_stream,
                   callsite_stream):

        u, v, memlet = edge.src, edge.dst, edge.data

        # Determine directionality
        if isinstance(
                src_node,
                dace.sdfg.nodes.AccessNode) and memlet.data == src_node.data:
            outgoing_memlet = True
        elif isinstance(
                dst_node,
                dace.sdfg.nodes.AccessNode) and memlet.data == dst_node.data:
            outgoing_memlet = False
        else:
            raise LookupError("Memlet does not point to any of the nodes")

        data_to_data = (isinstance(src_node, dace.sdfg.nodes.AccessNode)
                        and isinstance(dst_node, dace.sdfg.nodes.AccessNode))

        host_to_device = (data_to_data and src_storage in _CPU_STORAGE_TYPES and
                          dst_storage == dace.dtypes.StorageType.FPGA_Global)
        device_to_host = (data_to_data
                          and src_storage == dace.dtypes.StorageType.FPGA_Global
                          and dst_storage in _CPU_STORAGE_TYPES)
        device_to_device = (
            data_to_data and src_storage == dace.dtypes.StorageType.FPGA_Global
            and dst_storage == dace.dtypes.StorageType.FPGA_Global)

        if (host_to_device or device_to_host) and self._in_device_code:
            raise RuntimeError(
                "Cannot copy between host and device from device")

        if (host_to_device or device_to_host
                or (device_to_device and not self._in_device_code)):

            dims = memlet.subset.dims()
            copy_shape = memlet.subset.bounding_box_size()
            offset = cpp.cpp_array_expr(sdfg, memlet, with_brackets=False)

            if (not sum(copy_shape) == 1
                    and (not isinstance(memlet.subset, subsets.Range)
                         or any([step != 1 for _, _, step in memlet.subset]))):
                raise NotImplementedError("Only contiguous copies currently "
                                          "supported for FPGA codegen.")

            if host_to_device or device_to_device:
                host_dtype = sdfg.data(src_node.data).dtype
                device_dtype = sdfg.data(dst_node.data).dtype
            elif device_to_host:
                device_dtype = sdfg.data(src_node.data).dtype
                host_dtype = sdfg.data(dst_node.data).dtype
            cast = False
            if not device_to_device and host_dtype != device_dtype:
                if ((isinstance(host_dtype, dace.vector)
                     or isinstance(device_dtype, dace.vector))
                        and host_dtype.base_type == device_dtype.base_type):
                    if ((host_to_device and memlet.data == src_node.data) or
                        (device_to_host and memlet.data == dst_node.data)):
                        if host_dtype.veclen > device_dtype.veclen:
                            copy_shape[-1] *= (host_dtype.veclen //
                                               device_dtype.veclen)
                        else:
                            copy_shape[-1] //= (device_dtype.veclen //
                                                host_dtype.veclen)
                    cast = True
                else:
                    raise TypeError(
                        "Memory copy type mismatch: {} vs {}".format(
                            host_dtype, device_dtype))

            copysize = " * ".join([
                cppunparse.pyexpr2cpp(dace.symbolic.symstr(s))
                for s in copy_shape
            ])

            if host_to_device:

                ptr_str = (src_node.data +
                           (" + {}".format(offset)
                            if outgoing_memlet and str(offset) != "0" else ""))
                if cast:
                    ptr_str = "reinterpret_cast<{} const *>({})".format(
                        device_dtype.ctype, ptr_str)

                callsite_stream.write(
                    "{}.CopyFromHost({}, {}, {});".format(
                        dst_node.data, (offset if not outgoing_memlet else 0),
                        copysize, ptr_str), sdfg, state_id,
                    [src_node, dst_node])

            elif device_to_host:

                ptr_str = (dst_node.data +
                           (" + {}".format(offset)
                            if outgoing_memlet and str(offset) != "0" else ""))
                if cast:
                    ptr_str = "reinterpret_cast<{} *>({})".format(
                        device_dtype.ctype, ptr_str)

                callsite_stream.write(
                    "{}.CopyToHost({}, {}, {});".format(
                        src_node.data, (offset if outgoing_memlet else 0),
                        copysize, ptr_str), sdfg, state_id,
                    [src_node, dst_node])

            elif device_to_device:

                callsite_stream.write(
                    "{}.CopyToDevice({}, {}, {}, {});".format(
                        src_node.data, (offset if outgoing_memlet else 0),
                        copysize, dst_node.data,
                        (offset if not outgoing_memlet else 0)), sdfg, state_id,
                    [src_node, dst_node])

        # Reject copying to/from local memory from/to outside the FPGA
        elif (data_to_data and
              (((src_storage in (dace.dtypes.StorageType.FPGA_Local,
                                 dace.dtypes.StorageType.FPGA_Registers,
                                 dace.dtypes.StorageType.FPGA_ShiftRegister))
                and dst_storage not in _FPGA_STORAGE_TYPES) or
               ((dst_storage in (dace.dtypes.StorageType.FPGA_Local,
                                 dace.dtypes.StorageType.FPGA_Registers,
                                 dace.dtypes.StorageType.FPGA_ShiftRegister))
                and src_storage not in _FPGA_STORAGE_TYPES))):
            raise NotImplementedError(
                "Copies between host memory and FPGA "
                "local memory not supported: from {} to {}".format(
                    src_node, dst_node))

        elif data_to_data:

            if memlet.wcr is not None:
                raise NotImplementedError("WCR not implemented for copy edges")

            if src_storage == dace.dtypes.StorageType.FPGA_ShiftRegister:
                raise NotImplementedError(
                    "Reads from shift registers only supported from tasklets.")

            # Try to turn into degenerate/strided ND copies
            copy_shape, src_strides, dst_strides, src_expr, dst_expr = (
                cpp.memlet_copy_to_absolute_strides(self._dispatcher,
                                                    sdfg,
                                                    memlet,
                                                    src_node,
                                                    dst_node,
                                                    packed_types=True))

            dtype = src_node.desc(sdfg).dtype
            ctype = dtype.ctype

            if dst_storage == dace.dtypes.StorageType.FPGA_ShiftRegister:
                if len(copy_shape) != 1:
                    raise ValueError(
                        "Only single-dimensional writes "
                        "to shift registers supported: {}{}".format(
                            dst_node.data, copy_shape))

            # Check if we are copying between vectorized and non-vectorized
            # types
            memwidth_src = src_node.desc(sdfg).veclen
            memwidth_dst = dst_node.desc(sdfg).veclen
            if memwidth_src < memwidth_dst:
                is_pack = True
                is_unpack = False
                packing_factor = memwidth_dst // memwidth_src
                if memwidth_dst % memwidth_src != 0:
                    raise ValueError(
                        "Destination vectorization width {} "
                        "is not divisible by source vectorization width {}.".
                        format(memwidth_dst, memwidth_src))
                self.converters_to_generate.add(
                    (False, vector_element_type_of(dtype).ctype,
                     packing_factor))
            elif memwidth_src > memwidth_dst:
                is_pack = False
                is_unpack = True
                packing_factor = memwidth_src // memwidth_dst
                if memwidth_src % memwidth_dst != 0:
                    raise ValueError(
                        "Source vectorization width {} is not divisible "
                        "by destination vectorization width {}.".format(
                            memwidth_dst, memwidth_src))
                self.converters_to_generate.add(
                    (True, vector_element_type_of(dtype).ctype, packing_factor))
            else:
                is_pack = False
                is_unpack = False
                packing_factor = 1

            # TODO: detect in which cases we shouldn't unroll
            register_to_register = (src_node.desc(sdfg).storage
                                    == dace.dtypes.StorageType.FPGA_Registers
                                    or dst_node.desc(sdfg).storage
                                    == dace.dtypes.StorageType.FPGA_Registers)

            num_loops = len([dim for dim in copy_shape if dim != 1])
            if num_loops > 0:
                if not register_to_register:
                    # Language-specific
                    self.generate_pipeline_loop_pre(callsite_stream, sdfg,
                                                    state_id, dst_node)
                if len(copy_shape) > 1:
                    # Language-specific
                    self.generate_flatten_loop_pre(callsite_stream, sdfg,
                                                   state_id, dst_node)
                for node in [src_node, dst_node]:
                    if (isinstance(node.desc(sdfg), dace.data.Array)
                            and node.desc(sdfg).storage in [
                                dace.dtypes.StorageType.FPGA_Local,
                                dace.StorageType.FPGA_Registers
                            ]):
                        # Language-specific
                        self.generate_no_dependence_pre(callsite_stream, sdfg,
                                                        state_id, dst_node,
                                                        node.data)

            # Loop intro
            for i, copy_dim in enumerate(copy_shape):
                if copy_dim != 1:
                    if register_to_register:
                        # Language-specific
                        self.generate_unroll_loop_pre(callsite_stream, None,
                                                      sdfg, state_id, dst_node)
                    callsite_stream.write(
                        "for (int __dace_copy{} = 0; __dace_copy{} < {}; "
                        "++__dace_copy{}) {{".format(i, i,
                                                     cpp.sym2cpp(copy_dim), i),
                        sdfg, state_id, dst_node)
                    if register_to_register:
                        # Language-specific
                        self.generate_unroll_loop_post(callsite_stream, None,
                                                       sdfg, state_id, dst_node)

            # Pragmas
            if num_loops > 0:
                if not register_to_register:
                    # Language-specific
                    self.generate_pipeline_loop_post(callsite_stream, sdfg,
                                                     state_id, dst_node)
                if len(copy_shape) > 1:
                    # Language-specific
                    self.generate_flatten_loop_post(callsite_stream, sdfg,
                                                    state_id, dst_node)

            src_def_type, _ = self._dispatcher.defined_vars.get(src_node.data)
            dst_def_type, _ = self._dispatcher.defined_vars.get(dst_node.data)

            # Construct indices (if the length of the stride array is zero,
            # resolves to an empty string)
            src_index = " + ".join([
                "__dace_copy{}{}".format(
                    i, " * " + cpp.sym2cpp(stride) if stride != 1 else "")
                for i, stride in enumerate(src_strides) if copy_shape[i] != 1
            ])
            dst_index = " + ".join([
                "__dace_copy{}{}".format(
                    i, " * " + cpp.sym2cpp(stride) if stride != 1 else "")
                for i, stride in enumerate(dst_strides) if copy_shape[i] != 1
            ])
            if not src_index:
                src_index = "0"
            if not dst_index:
                dst_index = "0"

            # Language specific
            read_expr = self.make_read(src_def_type, dtype, src_node.label,
                                       src_expr, src_index, is_pack,
                                       packing_factor)

            # Language specific
            if dst_storage == dace.dtypes.StorageType.FPGA_ShiftRegister:
                write_expr = self.make_shift_register_write(
                    dst_def_type, dtype, dst_node.label, dst_expr, dst_index,
                    read_expr, None, is_unpack, packing_factor)
            else:
                write_expr = self.make_write(dst_def_type, dtype,
                                             dst_node.label, dst_expr,
                                             dst_index, read_expr, None,
                                             is_unpack, packing_factor)

            callsite_stream.write(write_expr)

            # Inject dependence pragmas (DACE semantics implies no conflict)
            for node in [src_node, dst_node]:
                if (isinstance(node.desc(sdfg), dace.data.Array)
                        and node.desc(sdfg).storage in [
                            dace.dtypes.StorageType.FPGA_Local,
                            dace.StorageType.FPGA_Registers
                        ]):
                    # Language-specific
                    self.generate_no_dependence_post(callsite_stream, sdfg,
                                                     state_id, dst_node,
                                                     node.data)

            # Loop outtro
            for _ in range(num_loops):
                callsite_stream.write("}")

        else:

            self.generate_memlet_definition(sdfg, dfg, state_id, src_node,
                                            dst_node, edge, callsite_stream)

    @staticmethod
    def make_opencl_parameter(name, desc):
        if isinstance(desc, dace.data.Array):
            return ("hlslib::ocl::Buffer<{}, "
                    "hlslib::ocl::Access::readWrite> &{}".format(
                        desc.dtype.ctype, name))
        else:
            return (desc.as_arg(with_types=True, name=name))

    def get_next_scope_entries(self, sdfg, dfg, scope_entry):
        parent_scope_entry = dfg.entry_node(scope_entry)
        parent_scope = dfg.scope_subgraph(parent_scope_entry)

        # Get all scopes from the same level
        all_scopes = [
            node for node in parent_scope.topological_sort()
            if isinstance(node, dace.sdfg.nodes.EntryNode)
        ]

        return all_scopes[all_scopes.index(scope_entry) + 1:]

    def generate_node(self, sdfg, dfg, state_id, node, function_stream,
                      callsite_stream):
        method_name = "_generate_" + type(node).__name__
        # Fake inheritance... use this class' method if it exists,
        # otherwise fall back on CPU codegen
        if hasattr(self, method_name):

            if hasattr(node, "schedule") and node.schedule not in [
                    dace.dtypes.ScheduleType.Default,
                    dace.dtypes.ScheduleType.FPGA_Device
            ]:
                warnings.warn("Found schedule {} on {} node in FPGA code. "
                              "Ignoring.".format(node.schedule,
                                                 type(node).__name__))

            getattr(self, method_name)(sdfg, dfg, state_id, node,
                                       function_stream, callsite_stream)
        else:
            old_codegen = self._cpu_codegen.calling_codegen
            self._cpu_codegen.calling_codegen = self

            self._cpu_codegen.generate_node(sdfg, dfg, state_id, node,
                                            function_stream, callsite_stream)

            self._cpu_codegen.calling_codegen = old_codegen

    def copy_memory(self, sdfg, dfg, state_id, src_node, dst_node, edge,
                    function_stream, callsite_stream):

        if isinstance(src_node, dace.sdfg.nodes.CodeNode):
            src_storage = dace.dtypes.StorageType.Register
            try:
                src_parent = dfg.entry_node(src_node)
            except KeyError:
                src_parent = None
            dst_schedule = (None
                            if src_parent is None else src_parent.map.schedule)
        else:
            src_storage = src_node.desc(sdfg).storage

        if isinstance(dst_node, dace.sdfg.nodes.CodeNode):
            dst_storage = dace.dtypes.StorageType.Register
        else:
            dst_storage = dst_node.desc(sdfg).storage

        try:
            dst_parent = dfg.entry_node(dst_node)
        except KeyError:
            dst_parent = None
        dst_schedule = None if dst_parent is None else dst_parent.map.schedule
        state_dfg = sdfg.nodes()[state_id]

        # Emit actual copy
        self._emit_copy(sdfg, state_id, src_node, src_storage, dst_node,
                        dst_storage, dst_schedule, edge, state_dfg,
                        function_stream, callsite_stream)

    def _generate_PipelineEntry(self, *args, **kwargs):
        self._generate_MapEntry(*args, **kwargs)

    def _is_innermost(self, scope, scope_dict, sdfg):
        to_search = list(scope)
        while len(to_search) > 0:
            x = to_search.pop()
            if (isinstance(
                    x,
                (dace.sdfg.nodes.MapEntry, dace.sdfg.nodes.PipelineEntry))):
                # Degenerate loops should not be pipelined
                fully_degenerate = True
                for begin, end, skip in x.map.range:
                    if not self._is_degenerate(begin, end, skip, sdfg)[0]:
                        fully_degenerate = False
                        break
                # Non-unrolled, non-degenerate loops must be pipelined, so we
                # are not innermost
                if not x.unroll and not fully_degenerate:
                    return False
                to_search += scope_dict[x]
            elif isinstance(x, dace.sdfg.nodes.NestedSDFG):
                for state in x.sdfg:
                    if not self._is_innermost(state.nodes(),
                                              state.scope_children(), x.sdfg):
                        return False
        return True

    @staticmethod
    def _is_degenerate(begin, end, skip, sdfg):
        try:
            begin_val = evaluate(begin, sdfg.constants)
            skip_val = evaluate(skip, sdfg.constants)
            end_val = evaluate(end, sdfg.constants)
            is_degenerate = begin_val + skip_val > end_val
            return is_degenerate, begin_val
        except TypeError:  # Cannot statically evaluate expression
            return False, begin

    def _generate_MapEntry(self, sdfg, dfg, state_id, node, function_stream,
                           callsite_stream):

        result = callsite_stream

        scope_dict = dfg.scope_dict()
        if node.map in self._unrolled_pes:

            # This is a top-level unrolled map, meaning it has been used to
            # replicate processing elements. Don't generate anything here.
            pass

        else:
            # Add extra opening brace (dynamic map ranges, closed in MapExit
            # generator)
            callsite_stream.write('{', sdfg, state_id, node)

            # Pipeline innermost loops
            scope_children = dfg.scope_children()
            scope = scope_children[node]
            is_innermost = self._is_innermost(scope, scope_children, sdfg)

            # Generate custom iterators if this is a pipelined (and thus
            # flattened) loop
            if isinstance(node, dace.sdfg.nodes.PipelineEntry):
                for i in range(len(node.map.range)):
                    result.write("long {} = {};\n".format(
                        node.map.params[i], node.map.range[i][0]))

            is_degenerate = []
            degenerate_values = []
            for begin, end, skip in node.map.range:
                # If we know at compile-time that a loop will only have a
                # single iteration, we can replace it with a simple assignment
                b, val = self._is_degenerate(begin, end, skip, sdfg)
                is_degenerate.append(b)
                degenerate_values.append(val)
            fully_degenerate = all(is_degenerate)

            # Being this a map (each iteration is independent), we can add pragmas to ignore dependencies on data
            # that is read/written inside this map, if there are no WCR. If there are no WCR at all, we can add
            # a more generic pragma to ignore all loop-carried dependencies.
            map_exit_node = dfg.exit_node(node)
            state = sdfg.nodes()[state_id]
            candidates_in = set()
            candidates_out = set()
            is_there_a_wcr = False
            # get data that is read/written
            for _, _, _, _, memlet in state.in_edges(node):
                if memlet.data is not None:
                    desc = sdfg.arrays[memlet.data]
                    if (isinstance(desc, dace.data.Array) and
                        (desc.storage == dace.dtypes.StorageType.FPGA_Global
                         or desc.storage == dace.dtypes.StorageType.FPGA_Local)
                            and memlet.wcr is None):
                        candidates_in.add(memlet.data)
                    elif memlet.wcr is not None:
                        is_there_a_wcr = True

            for _, _, _, _, memlet in state.out_edges(map_exit_node):
                if memlet.data is not None:
                    desc = sdfg.arrays[memlet.data]
                    if (isinstance(desc, dace.data.Array) and
                        (desc.storage == dace.dtypes.StorageType.FPGA_Global
                         or desc.storage == dace.dtypes.StorageType.FPGA_Local)
                            and memlet.wcr is None):
                        candidates_out.add(memlet.data)
                    elif memlet.wcr is not None:
                        is_there_a_wcr = True
            in_out_data = candidates_in.intersection(candidates_out)

            # add pragmas


            # Generate nested loops
            if not isinstance(node, dace.sdfg.nodes.PipelineEntry):

                for i, r in enumerate(node.map.range):

                    # Add pragmas
                    if not fully_degenerate and not is_degenerate[i]:
                        if node.map.unroll:
                            self.generate_unroll_loop_pre(
                                result, None, sdfg, state_id, node)
                        elif is_innermost:
                            self.generate_pipeline_loop_pre(
                                result, sdfg, state_id, node)
                            # Do not put pragma if this is degenerate (loop does not exist)
                            self.generate_flatten_loop_pre(
                                result, sdfg, state_id, node)
                        if not node.map.unroll:
                            if len(in_out_data) > 0 and is_there_a_wcr == False:
                                # add pragma to ignore all loop carried dependencies
                                self.generate_no_dependence_pre(result, sdfg, state_id,
                                                                node)
                            else:
                                # add specific pragmas
                                for candidate in in_out_data:
                                    self.generate_no_dependence_pre(result, sdfg, state_id, node, candidate)

                    var = node.map.params[i]
                    begin, end, skip = r
                    # decide type of loop variable
                    loop_var_type = "int"
                    # try to decide type of loop variable
                    try:
                        if (evaluate(begin, sdfg.constants) >= 0
                                and evaluate(skip, sdfg.constants) > 0):
                            # it could be an unsigned (uint32) variable: we need
                            # to check to the type of 'end',
                            # if we are able to determine it
                            symbols = list(dace.symbolic.symlist(end).values())
                            if len(symbols) > 0:
                                sym = symbols[0]
                                if str(sym) in sdfg.symbols:
                                    end_type = sdfg.symbols[str(sym)].dtype
                                else:
                                    # Symbol not found, try to use symbol object
                                    # or use the default symbol type (int32)
                                    end_type = sym.dtype
                            else:
                                end_type = None
                            if end_type is not None:
                                if np.dtype(end_type.dtype.type) > np.dtype(
                                        'uint32'):
                                    loop_var_type = end_type.ctype
                                elif np.issubdtype(
                                        np.dtype(end_type.dtype.type),
                                        np.unsignedinteger):
                                    loop_var_type = "size_t"
                    except (UnboundLocalError):
                        raise UnboundLocalError('Pipeline scopes require '
                                                'specialized bound values')
                    except (TypeError):
                        # Raised when the evaluation of begin or skip fails.
                        # This could occur, for example, if they are defined in terms of other symbols, which
                        # is the case in a tiled map
                        pass

                    if is_degenerate[i]:
                        result.write(
                            "{{\nconst {} {} = {}; // Degenerate loop".format(
                                loop_var_type, var, degenerate_values[i]))
                    else:
                        result.write(
                            "for ({} {} = {}; {} < {}; {} += {}) {{\n".format(
                                loop_var_type, var, cpp.sym2cpp(begin), var,
                                cpp.sym2cpp(end + 1), var, cpp.sym2cpp(skip)),
                            sdfg, state_id, node)

                    # Add pragmas
                    if not fully_degenerate and not is_degenerate[i]:
                        if node.map.unroll:
                            self.generate_unroll_loop_post(
                                result, None, sdfg, state_id, node)
                        elif is_innermost:
                            self.generate_pipeline_loop_post(
                                result, sdfg, state_id, node)
                            self.generate_flatten_loop_post(
                                result, sdfg, state_id, node)
                        if not node.map.unroll:
                            # add pragmas for data read/written inside this map
                            for candidate in in_out_data:
                                self.generate_no_dependence_post(
                                    candidate, result, sdfg, state_id, node)

            else:
                pipeline = node.pipeline
                flat_it = pipeline.iterator_str()
                bound = pipeline.loop_bound_str()
                result.write(
                    "for (long {it} = 0; {it} < {bound}; ++{it}) {{\n".format(
                        it=flat_it, bound=node.pipeline.loop_bound_str()))
                if pipeline.init_size != 0:
                    result.write("const bool {} = {} < {};\n".format(
                        node.pipeline.init_condition(), flat_it,
                        cpp.sym2cpp(pipeline.init_size)))
                if pipeline.drain_size != 0:
                    result.write("const bool {} = {} >= {};\n".format(
                        node.pipeline.drain_condition(), flat_it,
                        bound + (" - " + cpp.sym2cpp(pipeline.drain_size)
                                 if pipeline.drain_size != 0 else "")))

        # Emit internal transient array allocation
        to_allocate = dace.sdfg.local_transients(sdfg, sdfg.node(state_id),
                                                 node)
        allocated = set()
        for child in dfg.scope_children()[node]:
            if not isinstance(child, dace.sdfg.nodes.AccessNode):
                continue
            if child.data not in to_allocate or child.data in allocated:
                continue
            allocated.add(child.data)
            self._dispatcher.dispatch_allocate(sdfg, dfg, state_id, child, None,
                                               result)

    def _generate_PipelineExit(self, *args, **kwargs):
        self._generate_MapExit(*args, **kwargs)

    def _generate_MapExit(self, sdfg, dfg, state_id, node, function_stream,
                          callsite_stream):
        scope_dict = dfg.scope_dict()
        entry_node = scope_dict[node]
        if entry_node.map in self._unrolled_pes:
            # This was generated as unrolled processing elements, no need to
            # generate anything here
            return
        if isinstance(node, dace.sdfg.nodes.PipelineExit):
            flat_it = node.pipeline.iterator_str()
            bound = node.pipeline.loop_bound_str()
            pipeline = node.pipeline
            cond = []
            if pipeline.init_size != 0 and pipeline.init_overlap == False:
                cond.append("!" + pipeline.init_condition())
            if pipeline.drain_size != 0 and pipeline.drain_overlap == False:
                cond.append("!" + pipeline.drain_condition())
            if len(cond) > 0:
                callsite_stream.write("if ({}) {{".format(" && ".join(cond)))
            for it, r in reversed(list(zip(pipeline.params, pipeline.range))):
                callsite_stream.write(
                    "if ({it} >= {end}) {{\n{it} = {begin};\n".format(
                        it=it, begin=r[0], end=r[1]))
            for it, r in zip(pipeline.params, pipeline.range):
                callsite_stream.write(
                    "}} else {{\n{it} += {step};\n}}\n".format(it=it,
                                                               step=r[2]))
            if len(cond) > 0:
                callsite_stream.write("}\n")
            callsite_stream.write("}\n}\n")
        else:
            self._cpu_codegen._generate_MapExit(sdfg, dfg, state_id, node,
                                                function_stream,
                                                callsite_stream)

    def generate_kernel(self, sdfg, state, kernel_name, subgraphs,
                        function_stream, callsite_stream):

        if self._in_device_code:
            raise cgx.CodegenError("Tried to generate kernel from device code")
        self._in_device_code = True
        self._cpu_codegen._packed_types = True

        kernel_stream = CodeIOStream()

        # Actual kernel code generation
        self.generate_kernel_internal(sdfg, state, kernel_name, subgraphs,
                                      kernel_stream, function_stream,
                                      callsite_stream)

        self._in_device_code = False
        self._cpu_codegen._packed_types = False

        # Store code strings to be passed to compilation phase
        self._kernel_codes.append((kernel_name, kernel_stream.getvalue()))

        self._allocated_global_arrays = set()

    def generate_modules(self, sdfg, state, kernel_name, subgraphs,
                         subgraph_parameters, scalar_parameters,
                         symbol_parameters, module_stream, entry_stream,
                         host_stream):
        """Main entry function for generating a Xilinx kernel."""

        # Module generation
        for subgraph in subgraphs:
            # Traverse to find first tasklets reachable in topological order
            to_traverse = subgraph.source_nodes()
            seen = set()
            tasklet_list = []
            access_nodes = []
            while len(to_traverse) > 0:
                n = to_traverse.pop()
                if n in seen:
                    continue
                seen.add(n)
                if (isinstance(n, dace.sdfg.nodes.Tasklet)
                        or isinstance(n, dace.sdfg.nodes.NestedSDFG)):
                    tasklet_list.append(n)
                else:
                    if isinstance(n, dace.sdfg.nodes.AccessNode):
                        access_nodes.append(n)
                    for e in subgraph.out_edges(n):
                        if e.dst not in seen:
                            to_traverse.append(e.dst)
            # Name module according to all reached tasklets (can be just one)
            labels = [n.label.replace(" ", "_") for n in tasklet_list]
            # If there are no tasklets, name it after access nodes in the
            # subgraph
            if len(labels) == 0:
                labels = [n.label.replace(" ", "_") for n in access_nodes]
            if len(labels) == 0:
                raise RuntimeError("Expected at least one tasklet or data node")
            module_name = "_".join(labels)
            self.generate_module(
                sdfg, state, module_name, subgraph,
                subgraph_parameters[subgraph] + scalar_parameters,
                symbol_parameters, module_stream, entry_stream, host_stream)

    def generate_nsdfg_header(self, sdfg, state, state_id, node,
                              memlet_references, sdfg_label):
        return self._cpu_codegen.generate_nsdfg_header(sdfg, state, state_id,
                                                       node, memlet_references,
                                                       sdfg_label)

    def generate_nsdfg_call(self, sdfg, state, node, memlet_references,
                            sdfg_label):
        return self._cpu_codegen.generate_nsdfg_call(sdfg, state, node,
                                                     memlet_references,
                                                     sdfg_label)

    def generate_nsdfg_arguments(self, sdfg, dfg, state, node):
        return self._cpu_codegen.generate_nsdfg_arguments(
            sdfg, state, dfg, node)

    def generate_host_function_boilerplate(self, sdfg, state, kernel_name,
                                           parameters, symbol_parameters,
                                           nested_global_transients,
                                           host_code_stream, header_stream,
                                           callsite_stream):

        # Generates:
        # - Definition of wrapper function in caller code
        # - Definition of kernel function in host code file
        # - Signature and opening brace of host code function in host code file

        # We exclude nested transients from the CPU code function call, as they
        # have not yet been allocated at this point
        nested_transient_set = {n.data for n in nested_global_transients}

        seen = set(nested_transient_set)
        kernel_args_call_host = []
        kernel_args_opencl = []
        # Split into arrays and scalars
        arrays = sorted(
            [t for t in parameters if not isinstance(t[2], dace.data.Scalar)],
            key=lambda t: t[1])
        scalars = [t for t in parameters if isinstance(t[2], dace.data.Scalar)]
        scalars += ((False, k, v) for k, v in symbol_parameters.items())
        scalars = list(sorted(scalars, key=lambda t: t[1]))
        for is_output, argname, arg in itertools.chain(arrays, scalars):
            # Only pass each array once from the host code
            if arg in seen:
                continue
            seen.add(arg)
            if not isinstance(arg, dace.data.Stream):
                kernel_args_call_host.append(arg.as_arg(False, name=argname))
                kernel_args_opencl.append(
                    FPGACodeGen.make_opencl_parameter(argname, arg))

        kernel_args_call_host = dace.dtypes.deduplicate(kernel_args_call_host)
        kernel_args_opencl = dace.dtypes.deduplicate(kernel_args_opencl)

        host_function_name = "__dace_runkernel_{}".format(kernel_name)
        # Write OpenCL host function
        host_code_stream.write(
            """\
DACE_EXPORTED void {host_function_name}({kernel_args_opencl}) {{
  hlslib::ocl::Program program = dace::fpga::_context->Get().CurrentlyLoadedProgram();"""
            .format(host_function_name=host_function_name,
                    kernel_args_opencl=", ".join(kernel_args_opencl)))

        header_stream.write("\n\nDACE_EXPORTED void {}({});\n\n".format(
            host_function_name, ", ".join(kernel_args_opencl)))

        callsite_stream.write("{}({});".format(
            host_function_name, ", ".join(kernel_args_call_host)))

        # Any extra transients stored in global memory on the FPGA must now be
        # allocated and passed to the kernel
        for arr_node in nested_global_transients:
            self._dispatcher.dispatch_allocate(sdfg, state, None, arr_node,
                                               None, host_code_stream)

    def _generate_Tasklet(self, *args, **kwargs):
        # Call CPU implementation with this code generator as callback
        self._cpu_codegen._generate_Tasklet(*args, codegen=self, **kwargs)

    def define_out_memlet(self, sdfg, state_dfg, state_id, src_node, dst_node,
                          edge, function_stream, callsite_stream):
        self._dispatcher.dispatch_copy(src_node, dst_node, edge, sdfg,
                                       state_dfg, state_id, function_stream,
                                       callsite_stream)

    def process_out_memlets(self, *args, **kwargs):
        # Call CPU implementation with this code generator as callback
        self._cpu_codegen.process_out_memlets(*args, codegen=self, **kwargs)

    def generate_tasklet_preamble(self, *args, **kwargs):
        # Fall back on CPU implementation
        self._cpu_codegen.generate_tasklet_preamble(*args, **kwargs)

    def generate_tasklet_postamble(self, sdfg, dfg, state_id, node,
                                   function_stream, before_memlets_stream,
                                   after_memlets_stream):
        # Inject dependency pragmas on memlets
        for edge in dfg.out_edges(node):
            datadesc = sdfg.arrays[edge.data.data]
            if (isinstance(datadesc, dace.data.Array)
                    and (datadesc.storage == dace.StorageType.FPGA_Local
                         or datadesc.storage == dace.StorageType.FPGA_Registers)
                    and not cpp.is_write_conflicted(dfg, edge)):
<<<<<<< HEAD
                self.generate_no_dependence_post(after_memlets_stream, sdfg,
                                                 state_id, node, edge.src_conn)
=======
                self.generate_no_dependence_post(edge.src_conn,
                                                 after_memlets_stream, sdfg,
                                                 state_id, node)

    def make_ptr_vector_cast(self, *args, **kwargs):
        return cpp.make_ptr_vector_cast(*args, **kwargs)
>>>>>>> becb3cce
<|MERGE_RESOLUTION|>--- conflicted
+++ resolved
@@ -1336,14 +1336,8 @@
                     and (datadesc.storage == dace.StorageType.FPGA_Local
                          or datadesc.storage == dace.StorageType.FPGA_Registers)
                     and not cpp.is_write_conflicted(dfg, edge)):
-<<<<<<< HEAD
                 self.generate_no_dependence_post(after_memlets_stream, sdfg,
                                                  state_id, node, edge.src_conn)
-=======
-                self.generate_no_dependence_post(edge.src_conn,
-                                                 after_memlets_stream, sdfg,
-                                                 state_id, node)
 
     def make_ptr_vector_cast(self, *args, **kwargs):
-        return cpp.make_ptr_vector_cast(*args, **kwargs)
->>>>>>> becb3cce
+        return cpp.make_ptr_vector_cast(*args, **kwargs)